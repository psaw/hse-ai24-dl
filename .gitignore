.DS_Store

# Byte-compiled / optimized / DLL files
__pycache__/
*.py[cod]
*$py.class

# C extensions
*.so

# Distribution / packaging
.Python
build/
develop-eggs/
dist/
downloads/
eggs/
.eggs/
lib/
lib64/
parts/
sdist/
var/
wheels/
share/python-wheels/
*.egg-info/
.installed.cfg
*.egg
MANIFEST

# PyInstaller
#  Usually these files are written by a python script from a template
#  before PyInstaller builds the exe, so as to inject date/other infos into it.
*.manifest
*.spec

# Installer logs
pip-log.txt
pip-delete-this-directory.txt

# Unit test / coverage reports
htmlcov/
.tox/
.nox/
.coverage
.coverage.*
.cache
nosetests.xml
coverage.xml
*.cover
*.py,cover
.hypothesis/
.pytest_cache/
cover/

# Translations
*.mo
*.pot

# Django stuff:
*.log
local_settings.py
db.sqlite3
db.sqlite3-journal

# Flask stuff:
instance/
.webassets-cache

# Scrapy stuff:
.scrapy

# Sphinx documentation
docs/_build/

# PyBuilder
.pybuilder/
target/

# Jupyter Notebook
.ipynb_checkpoints

# IPython
profile_default/
ipython_config.py

# pyenv
#   For a library or package, you might want to ignore these files since the code is
#   intended to run in multiple environments; otherwise, check them in:
# .python-version

# pipenv
#   According to pypa/pipenv#598, it is recommended to include Pipfile.lock in version control.
#   However, in case of collaboration, if having platform-specific dependencies or dependencies
#   having no cross-platform support, pipenv may install dependencies that don't work, or not
#   install all needed dependencies.
#Pipfile.lock

# UV
#   Similar to Pipfile.lock, it is generally recommended to include uv.lock in version control.
#   This is especially recommended for binary packages to ensure reproducibility, and is more
#   commonly ignored for libraries.
#uv.lock

# poetry
#   Similar to Pipfile.lock, it is generally recommended to include poetry.lock in version control.
#   This is especially recommended for binary packages to ensure reproducibility, and is more
#   commonly ignored for libraries.
#   https://python-poetry.org/docs/basic-usage/#commit-your-poetrylock-file-to-version-control
#poetry.lock

# pdm
#   Similar to Pipfile.lock, it is generally recommended to include pdm.lock in version control.
#pdm.lock
#   pdm stores project-wide configurations in .pdm.toml, but it is recommended to not include it
#   in version control.
#   https://pdm.fming.dev/latest/usage/project/#working-with-version-control
.pdm.toml
.pdm-python
.pdm-build/

# PEP 582; used by e.g. github.com/David-OConnor/pyflow and github.com/pdm-project/pdm
__pypackages__/

# Celery stuff
celerybeat-schedule
celerybeat.pid

# SageMath parsed files
*.sage.py

# Environments
.env
.venv*
env/
venv/
ENV/
env.bak/
venv.bak/

# Spyder project settings
.spyderproject
.spyproject

# Rope project settings
.ropeproject

# mkdocs documentation
/site

# mypy
.mypy_cache/
.dmypy.json
dmypy.json

# Pyre type checker
.pyre/

# pytype static type analyzer
.pytype/

# Cython debug symbols
cython_debug/

# PyCharm
#  JetBrains specific template is maintained in a separate JetBrains.gitignore that can
#  be found at https://github.com/github/gitignore/blob/main/Global/JetBrains.gitignore
#  and can be added to the global gitignore or merged into this file.  For a more nuclear
#  option (not recommended) you can uncomment the following to ignore the entire idea folder.
#.idea/

# Ruff stuff:
.ruff_cache/

# PyPI configuration file
.pypirc

# Wandb
<<<<<<< HEAD
wandb/
=======
wandb/
>>>>>>> 6f593c79
<|MERGE_RESOLUTION|>--- conflicted
+++ resolved
@@ -176,8 +176,4 @@
 .pypirc
 
 # Wandb
-<<<<<<< HEAD
-wandb/
-=======
-wandb/
->>>>>>> 6f593c79
+wandb/